# Copyright 2012-2016, Damian Johnson and The Tor Project
# See LICENSE for licensing information

"""
Parsing for Tor network status documents. This supports both the v2 and v3
`dir-spec <https://gitweb.torproject.org/torspec.git/tree/dir-spec.txt>`_.
Documents can be obtained from a few sources...

* The 'cached-consensus' file in Tor's data directory.

* Archived descriptors provided by `CollecTor
  <https://collector.torproject.org/>`_.

* Directory authorities and mirrors via their DirPort.

... and contain the following sections...

* document header
* list of :class:`stem.descriptor.networkstatus.DirectoryAuthority`
* list of :class:`stem.descriptor.router_status_entry.RouterStatusEntry`
* document footer

**For a great graphical overview see** `Jordan Wright's chart describing the
anatomy of the consensus
<https://jordan-wright.github.io/images/blog/how_tor_works/consensus.png>`_.

Of these, the router status entry section can be quite large (on the order of
hundreds of kilobytes). As such we provide a couple of methods for reading
network status documents through :func:`~stem.descriptor.__init__.parse_file`.
For more information see :func:`~stem.descriptor.__init__.DocumentHandler`...

::

  from stem.descriptor import parse_file, DocumentHandler

  with open('.tor/cached-consensus', 'rb') as consensus_file:
    # Processes the routers as we read them in. The routers refer to a document
    # with an unset 'routers' attribute.

    for router in parse_file(consensus_file, 'network-status-consensus-3 1.0', document_handler = DocumentHandler.ENTRIES):
      print router.nickname

**Module Overview:**

::

  NetworkStatusDocument - Network status document
    |- NetworkStatusDocumentV2 - Version 2 network status document
    |- NetworkStatusDocumentV3 - Version 3 network status document
    +- BridgeNetworkStatusDocument - Version 3 network status document for bridges

  KeyCertificate - Certificate used to authenticate an authority
  DocumentSignature - Signature of a document by a directory authority
  DirectoryAuthority - Directory authority as defined in a v3 network status document
"""

import collections
import io

import stem.descriptor.router_status_entry
import stem.util.str_tools
import stem.util.tor_tools
import stem.version

from stem.descriptor import (
  PGP_BLOCK_END,
  Descriptor,
  DocumentHandler,
  _get_descriptor_components,
  _read_until_keywords,
  _value,
  _parse_simple_line,
  _parse_if_present,
  _parse_timestamp_line,
  _parse_forty_character_hex,
  _parse_protocol_line,
  _parse_key_block,
)

from stem.descriptor.router_status_entry import (
  RouterStatusEntryV2,
  RouterStatusEntryV3,
  RouterStatusEntryMicroV3,
)

# Version 2 network status document fields, tuples of the form...
# (keyword, is_mandatory)

NETWORK_STATUS_V2_FIELDS = (
  ('network-status-version', True),
  ('dir-source', True),
  ('fingerprint', True),
  ('contact', True),
  ('dir-signing-key', True),
  ('client-versions', False),
  ('server-versions', False),
  ('published', True),
  ('dir-options', False),
  ('directory-signature', True),
)

# Network status document are either a 'vote' or 'consensus', with different
# mandatory fields for each. Both though require that their fields appear in a
# specific order. This is an ordered listing of the following...
#
# (field, in_votes, in_consensus, is_mandatory)

HEADER_STATUS_DOCUMENT_FIELDS = (
  ('network-status-version', True, True, True),
  ('vote-status', True, True, True),
  ('consensus-methods', True, False, False),
  ('consensus-method', False, True, False),
  ('published', True, False, True),
  ('valid-after', True, True, True),
  ('fresh-until', True, True, True),
  ('valid-until', True, True, True),
  ('voting-delay', True, True, True),
  ('client-versions', True, True, False),
  ('server-versions', True, True, False),
  ('package', True, True, False),
  ('known-flags', True, True, True),
  ('flag-thresholds', True, False, False),
  ('shared-rand-participate', True, False, False),
  ('shared-rand-commit', True, False, False),
  ('shared-rand-previous-value', True, True, False),
  ('shared-rand-current-value', True, True, False),
  ('recommended-client-protocols', True, True, False),
  ('recommended-relay-protocols', True, True, False),
  ('required-client-protocols', True, True, False),
  ('required-relay-protocols', True, True, False),
  ('params', True, True, False),
)

FOOTER_STATUS_DOCUMENT_FIELDS = (
  ('directory-footer', True, True, False),
  ('bandwidth-weights', False, True, False),
  ('directory-signature', True, True, True),
)

AUTH_START = 'dir-source'
ROUTERS_START = 'r'
FOOTER_START = 'directory-footer'
V2_FOOTER_START = 'directory-signature'

DEFAULT_PARAMS = {
  'bwweightscale': 10000,
  'cbtdisabled': 0,
  'cbtnummodes': 3,
  'cbtrecentcount': 20,
  'cbtmaxtimeouts': 18,
  'cbtmincircs': 100,
  'cbtquantile': 80,
  'cbtclosequantile': 95,
  'cbttestfreq': 60,
  'cbtmintimeout': 2000,
  'cbtinitialtimeout': 60000,
  'UseOptimisticData': 1,
  'Support022HiddenServices': 1,
  'usecreatefast': 1,
}

# KeyCertificate fields, tuple is of the form...
# (keyword, is_mandatory)

KEY_CERTIFICATE_PARAMS = (
  ('dir-key-certificate-version', True),
  ('dir-address', False),
  ('fingerprint', True),
  ('dir-identity-key', True),
  ('dir-key-published', True),
  ('dir-key-expires', True),
  ('dir-signing-key', True),
  ('dir-key-crosscert', False),
  ('dir-key-certification', True),
)

# all parameters are constrained to int32 range
MIN_PARAM, MAX_PARAM = -2147483648, 2147483647

PARAM_RANGE = {
  'circwindow': (100, 1000),
  'CircuitPriorityHalflifeMsec': (-1, MAX_PARAM),
  'perconnbwrate': (-1, MAX_PARAM),
  'perconnbwburst': (-1, MAX_PARAM),
  'refuseunknownexits': (0, 1),
  'bwweightscale': (1, MAX_PARAM),
  'cbtdisabled': (0, 1),
  'cbtnummodes': (1, 20),
  'cbtrecentcount': (3, 1000),
  'cbtmaxtimeouts': (3, 10000),
  'cbtmincircs': (1, 10000),
  'cbtquantile': (10, 99),
  'cbtclosequantile': (MIN_PARAM, 99),
  'cbttestfreq': (1, MAX_PARAM),
  'cbtmintimeout': (500, MAX_PARAM),
  'UseOptimisticData': (0, 1),
  'Support022HiddenServices': (0, 1),
  'usecreatefast': (0, 1),
  'UseNTorHandshake': (0, 1),
  'FastFlagMinThreshold': (4, MAX_PARAM),
  'NumDirectoryGuards': (0, 10),
  'NumEntryGuards': (1, 10),
  'GuardLifetime': (2592000, 157766400),  # min: 30 days, max: 1826 days
  'NumNTorsPerTAP': (1, 100000),
  'AllowNonearlyExtend': (0, 1),
  'AuthDirNumSRVAgreements': (1, MAX_PARAM),
}


class PackageVersion(collections.namedtuple('PackageVersion', ['name', 'version', 'url', 'digests'])):
  """
  Latest recommended version of a package that's available.

  :var str name: name of the package
  :var str version: latest recommended version
  :var str url: package's url
  :var dict digests: mapping of digest types to their value
  """


class SharedRandomnessCommitment(collections.namedtuple('SharedRandomnessCommitment', ['version', 'algorithm', 'identity', 'commit', 'reveal'])):
  """
  Directory authority's commitment for generating the next shared random value.

  :var int version: shared randomness protocol version
  :var str algorithm: hash algorithm used to make the commitment
  :var str identity: authority's sha1 identity fingerprint
  :var str commit: base64 encoded commitment hash to the shared random value
  :var str reveal: base64 encoded commitment to the shared random value,
    **None** of not provided
  """


def _parse_file(document_file, document_type = None, validate = False, is_microdescriptor = False, document_handler = DocumentHandler.ENTRIES, **kwargs):
  """
  Parses a network status and iterates over the RouterStatusEntry in it. The
  document that these instances reference have an empty 'routers' attribute to
  allow for limited memory usage.

  :param file document_file: file with network status document content
  :param class document_type: NetworkStatusDocument subclass
  :param bool validate: checks the validity of the document's contents if
    **True**, skips these checks otherwise
  :param bool is_microdescriptor: **True** if this is for a microdescriptor
    consensus, **False** otherwise
  :param stem.descriptor.__init__.DocumentHandler document_handler: method in
    which to parse :class:`~stem.descriptor.networkstatus.NetworkStatusDocument`
  :param dict kwargs: additional arguments for the descriptor constructor

  :returns: :class:`stem.descriptor.networkstatus.NetworkStatusDocument` object

  :raises:
    * **ValueError** if the document_version is unrecognized or the contents is
      malformed and validate is **True**
    * **IOError** if the file can't be read
  """

  # we can't properly default this since NetworkStatusDocumentV3 isn't defined yet

  if document_type is None:
    document_type = NetworkStatusDocumentV3

  if document_type == NetworkStatusDocumentV2:
    document_type, router_type = NetworkStatusDocumentV2, RouterStatusEntryV2
  elif document_type == NetworkStatusDocumentV3:
    router_type = RouterStatusEntryMicroV3 if is_microdescriptor else RouterStatusEntryV3
  elif document_type == BridgeNetworkStatusDocument:
    document_type, router_type = BridgeNetworkStatusDocument, RouterStatusEntryV2
  else:
    raise ValueError("Document type %i isn't recognized (only able to parse v2, v3, and bridge)" % document_type)

  if document_handler == DocumentHandler.DOCUMENT:
    yield document_type(document_file.read(), validate, **kwargs)
    return

  # getting the document without the routers section

  header = _read_until_keywords((ROUTERS_START, FOOTER_START, V2_FOOTER_START), document_file)

  if header and header[0].startswith(b'@type'):
    header = header[1:]

  routers_start = document_file.tell()
  _read_until_keywords((FOOTER_START, V2_FOOTER_START), document_file, skip = True)
  routers_end = document_file.tell()

  footer = document_file.readlines()
  document_content = bytes.join(b'', header + footer)

  if document_handler == DocumentHandler.BARE_DOCUMENT:
    yield document_type(document_content, validate, **kwargs)
  elif document_handler == DocumentHandler.ENTRIES:
    desc_iterator = stem.descriptor.router_status_entry._parse_file(
      document_file,
      validate,
      entry_class = router_type,
      entry_keyword = ROUTERS_START,
      start_position = routers_start,
      end_position = routers_end,
      extra_args = (document_type(document_content, validate),),
      **kwargs
    )

    for desc in desc_iterator:
      yield desc
  else:
    raise ValueError('Unrecognized document_handler: %s' % document_handler)


def _parse_file_key_certs(certificate_file, validate = False):
  """
  Parses a file containing one or more authority key certificates.

  :param file certificate_file: file with key certificates
  :param bool validate: checks the validity of the certificate's contents if
    **True**, skips these checks otherwise

  :returns: iterator for :class:`stem.descriptor.networkstatus.KeyCertificate`
    instance in the file

  :raises:
    * **ValueError** if the key certificate content is invalid and validate is
      **True**
    * **IOError** if the file can't be read
  """

  while True:
    keycert_content = _read_until_keywords('dir-key-certification', certificate_file)

    # we've reached the 'router-signature', now include the pgp style block
    block_end_prefix = PGP_BLOCK_END.split(' ', 1)[0]
    keycert_content += _read_until_keywords(block_end_prefix, certificate_file, True)

    if keycert_content:
      yield stem.descriptor.networkstatus.KeyCertificate(bytes.join(b'', keycert_content), validate = validate)
    else:
      break  # done parsing file


class NetworkStatusDocument(Descriptor):
  """
  Common parent for network status documents.
  """


def _parse_version_line(keyword, attribute, expected_version):
  def _parse(descriptor, entries):
    value = _value(keyword, entries)

    if not value.isdigit():
      raise ValueError('Document has a non-numeric version: %s %s' % (keyword, value))

    setattr(descriptor, attribute, int(value))

    if int(value) != expected_version:
      raise ValueError("Expected a version %i document, but got version '%s' instead" % (expected_version, value))

  return _parse


def _parse_dir_source_line(descriptor, entries):
  value = _value('dir-source', entries)
  dir_source_comp = value.split()

  if len(dir_source_comp) < 3:
    raise ValueError("The 'dir-source' line of a v2 network status document must have three values: dir-source %s" % value)

  if not dir_source_comp[0]:
    # https://trac.torproject.org/7055
    raise ValueError("Authority's hostname can't be blank: dir-source %s" % value)
  elif not stem.util.connection.is_valid_ipv4_address(dir_source_comp[1]):
    raise ValueError("Authority's address isn't a valid IPv4 address: %s" % dir_source_comp[1])
  elif not stem.util.connection.is_valid_port(dir_source_comp[2], allow_zero = True):
    raise ValueError("Authority's DirPort is invalid: %s" % dir_source_comp[2])

  descriptor.hostname = dir_source_comp[0]
  descriptor.address = dir_source_comp[1]
  descriptor.dir_port = None if dir_source_comp[2] == '0' else int(dir_source_comp[2])


_parse_network_status_version_line = _parse_version_line('network-status-version', 'version', 2)
_parse_fingerprint_line = _parse_forty_character_hex('fingerprint', 'fingerprint')
_parse_contact_line = _parse_simple_line('contact', 'contact')
_parse_dir_signing_key_line = _parse_key_block('dir-signing-key', 'signing_key', 'RSA PUBLIC KEY')
_parse_client_versions_line = _parse_simple_line('client-versions', 'client_versions', func = lambda v: v.split(','))
_parse_server_versions_line = _parse_simple_line('server-versions', 'server_versions', func = lambda v: v.split(','))
_parse_published_line = _parse_timestamp_line('published', 'published')
_parse_dir_options_line = _parse_simple_line('dir-options', 'options', func = lambda v: v.split())
_parse_directory_signature_line = _parse_key_block('directory-signature', 'signature', 'SIGNATURE', value_attribute = 'signing_authority')


class NetworkStatusDocumentV2(NetworkStatusDocument):
  """
  Version 2 network status document. These have been deprecated and are no
  longer generated by Tor.

  :var dict routers: fingerprints to :class:`~stem.descriptor.router_status_entry.RouterStatusEntryV2`
    contained in the document

  :var int version: **\*** document version

  :var str hostname: **\*** hostname of the authority
  :var str address: **\*** authority's IP address
  :var int dir_port: **\*** authority's DirPort
  :var str fingerprint: **\*** authority's fingerprint
  :var str contact: **\*** authority's contact information
  :var str signing_key: **\*** authority's public signing key

  :var list client_versions: list of recommended client tor version strings
  :var list server_versions: list of recommended server tor version strings
  :var datetime published: **\*** time when the document was published
  :var list options: **\*** list of things that this authority decides

  :var str signing_authority: **\*** name of the authority signing the document
  :var str signature: **\*** authority's signature for the document

  **\*** attribute is either required when we're parsed with validation or has
  a default value, others are left as **None** if undefined
  """

  ATTRIBUTES = {
    'version': (None, _parse_network_status_version_line),
    'hostname': (None, _parse_dir_source_line),
    'address': (None, _parse_dir_source_line),
    'dir_port': (None, _parse_dir_source_line),
    'fingerprint': (None, _parse_fingerprint_line),
    'contact': (None, _parse_contact_line),
    'signing_key': (None, _parse_dir_signing_key_line),

    'client_versions': ([], _parse_client_versions_line),
    'server_versions': ([], _parse_server_versions_line),
    'published': (None, _parse_published_line),
    'options': ([], _parse_dir_options_line),

    'signing_authority': (None, _parse_directory_signature_line),
    'signatures': (None, _parse_directory_signature_line),
  }

  PARSER_FOR_LINE = {
    'network-status-version': _parse_network_status_version_line,
    'dir-source': _parse_dir_source_line,
    'fingerprint': _parse_fingerprint_line,
    'contact': _parse_contact_line,
    'dir-signing-key': _parse_dir_signing_key_line,
    'client-versions': _parse_client_versions_line,
    'server-versions': _parse_server_versions_line,
    'published': _parse_published_line,
    'dir-options': _parse_dir_options_line,
    'directory-signature': _parse_directory_signature_line,
  }

  def __init__(self, raw_content, validate = False):
    super(NetworkStatusDocumentV2, self).__init__(raw_content, lazy_load = not validate)

    # Splitting the document from the routers. Unlike v3 documents we're not
    # bending over backwards on the validation by checking the field order or
    # that header/footer attributes aren't in the wrong section. This is a
    # deprecated descriptor type - patches welcome if you want those checks.

    document_file = io.BytesIO(raw_content)
    document_content = bytes.join(b'', _read_until_keywords((ROUTERS_START, V2_FOOTER_START), document_file))

    router_iter = stem.descriptor.router_status_entry._parse_file(
      document_file,
      validate,
      entry_class = RouterStatusEntryV2,
      entry_keyword = ROUTERS_START,
      section_end_keywords = (V2_FOOTER_START,),
      extra_args = (self,),
    )

    self.routers = dict((desc.fingerprint, desc) for desc in router_iter)

    entries = _get_descriptor_components(document_content + b'\n' + document_file.read(), validate)

    if validate:
      self._check_constraints(entries)
      self._parse(entries, validate)

      # 'client-versions' and 'server-versions' are only required if 'Versions'
      # is among the options

      if 'Versions' in self.options and not ('client-versions' in entries and 'server-versions' in entries):
        raise ValueError("Version 2 network status documents must have a 'client-versions' and 'server-versions' when 'Versions' is listed among its dir-options:\n%s" % str(self))
    else:
      self._entries = entries

  def _check_constraints(self, entries):
    required_fields = [field for (field, is_mandatory) in NETWORK_STATUS_V2_FIELDS if is_mandatory]
    for keyword in required_fields:
      if keyword not in entries:
        raise ValueError("Network status document (v2) must have a '%s' line:\n%s" % (keyword, str(self)))

    # all recognized fields can only appear once
    single_fields = [field for (field, _) in NETWORK_STATUS_V2_FIELDS]
    for keyword in single_fields:
      if keyword in entries and len(entries[keyword]) > 1:
        raise ValueError("Network status document (v2) can only have a single '%s' line, got %i:\n%s" % (keyword, len(entries[keyword]), str(self)))

    if 'network-status-version' != list(entries.keys())[0]:
      raise ValueError("Network status document (v2) are expected to start with a 'network-status-version' line:\n%s" % str(self))


def _parse_header_network_status_version_line(descriptor, entries):
  # "network-status-version" version

  value = _value('network-status-version', entries)

  if ' ' in value:
    version, flavor = value.split(' ', 1)
  else:
    version, flavor = value, None

  if not version.isdigit():
    raise ValueError('Network status document has a non-numeric version: network-status-version %s' % value)

  descriptor.version = int(version)
  descriptor.version_flavor = flavor
  descriptor.is_microdescriptor = flavor == 'microdesc'

  if descriptor.version != 3:
    raise ValueError("Expected a version 3 network status document, got version '%s' instead" % descriptor.version)


def _parse_header_vote_status_line(descriptor, entries):
  # "vote-status" type
  #
  # The consensus-method and consensus-methods fields are optional since
  # they weren't included in version 1. Setting a default now that we
  # know if we're a vote or not.

  value = _value('vote-status', entries)

  if value == 'consensus':
    descriptor.is_consensus, descriptor.is_vote = True, False
  elif value == 'vote':
    descriptor.is_consensus, descriptor.is_vote = False, True
  else:
    raise ValueError("A network status document's vote-status line can only be 'consensus' or 'vote', got '%s' instead" % value)


def _parse_header_consensus_methods_line(descriptor, entries):
  # "consensus-methods" IntegerList

  if descriptor._lazy_loading and descriptor.is_vote:
    descriptor.consensus_methods = [1]

  value, consensus_methods = _value('consensus-methods', entries), []

  for entry in value.split(' '):
    if not entry.isdigit():
      raise ValueError("A network status document's consensus-methods must be a list of integer values, but was '%s'" % value)

    consensus_methods.append(int(entry))

  descriptor.consensus_methods = consensus_methods


def _parse_header_consensus_method_line(descriptor, entries):
  # "consensus-method" Integer

  if descriptor._lazy_loading and descriptor.is_consensus:
    descriptor.consensus_method = 1

  value = _value('consensus-method', entries)

  if not value.isdigit():
    raise ValueError("A network status document's consensus-method must be an integer, but was '%s'" % value)

  descriptor.consensus_method = int(value)


def _parse_header_voting_delay_line(descriptor, entries):
  # "voting-delay" VoteSeconds DistSeconds

  value = _value('voting-delay', entries)
  value_comp = value.split(' ')

  if len(value_comp) == 2 and value_comp[0].isdigit() and value_comp[1].isdigit():
    descriptor.vote_delay = int(value_comp[0])
    descriptor.dist_delay = int(value_comp[1])
  else:
    raise ValueError("A network status document's 'voting-delay' line must be a pair of integer values, but was '%s'" % value)


def _parse_versions_line(keyword, attribute):
  def _parse(descriptor, entries):
    value, entries = _value(keyword, entries), []

    for entry in value.split(','):
      try:
        entries.append(stem.version._get_version(entry))
      except ValueError:
        raise ValueError("Network status document's '%s' line had '%s', which isn't a parsable tor version: %s %s" % (keyword, entry, keyword, value))

    setattr(descriptor, attribute, entries)

  return _parse


def _parse_header_flag_thresholds_line(descriptor, entries):
  # "flag-thresholds" SP THRESHOLDS

  value, thresholds = _value('flag-thresholds', entries).strip(), {}

  if value:
    for entry in value.split(' '):
      if '=' not in entry:
        raise ValueError("Network status document's 'flag-thresholds' line is expected to be space separated key=value mappings, got: flag-thresholds %s" % value)

      entry_key, entry_value = entry.split('=', 1)

      try:
        if entry_value.endswith('%'):
          # opting for string manipulation rather than just
          # 'float(entry_value) / 100' because floating point arithmetic
          # will lose precision

          thresholds[entry_key] = float('0.' + entry_value[:-1].replace('.', '', 1))
        elif '.' in entry_value:
          thresholds[entry_key] = float(entry_value)
        else:
          thresholds[entry_key] = int(entry_value)
      except ValueError:
        raise ValueError("Network status document's 'flag-thresholds' line is expected to have float values, got: flag-thresholds %s" % value)

  descriptor.flag_thresholds = thresholds


def _parse_header_parameters_line(descriptor, entries):
  # "params" [Parameters]
  # Parameter ::= Keyword '=' Int32
  # Int32 ::= A decimal integer between -2147483648 and 2147483647.
  # Parameters ::= Parameter | Parameters SP Parameter

  if descriptor._lazy_loading:
    descriptor.params = dict(DEFAULT_PARAMS) if descriptor._default_params else {}

  value = _value('params', entries)

  # should only appear in consensus-method 7 or later

  if not descriptor.meets_consensus_method(7):
    raise ValueError("A network status document's 'params' line should only appear in consensus-method 7 or later")

  if value != '':
    descriptor.params = _parse_int_mappings('params', value, True)
    descriptor._check_params_constraints()


def _parse_directory_footer_line(descriptor, entries):
  # nothing to parse, simply checking that we don't have a value

  value = _value('directory-footer', entries)

  if value:
    raise ValueError("A network status document's 'directory-footer' line shouldn't have any content, got 'directory-footer %s'" % value)


def _parse_footer_directory_signature_line(descriptor, entries):
  signatures = []

  for sig_value, block_type, block_contents in entries['directory-signature']:
    if sig_value.count(' ') not in (1, 2):
      raise ValueError("Authority signatures in a network status document are expected to be of the form 'directory-signature [METHOD] FINGERPRINT KEY_DIGEST', received: %s" % sig_value)

    if not block_contents or block_type != 'SIGNATURE':
      raise ValueError("'directory-signature' should be followed by a SIGNATURE block, but was a %s" % block_type)

    if sig_value.count(' ') == 1:
      method = 'sha1'  # default if none was provided
      fingerprint, key_digest = sig_value.split(' ', 1)
    else:
      method, fingerprint, key_digest = sig_value.split(' ', 2)

    signatures.append(DocumentSignature(method, fingerprint, key_digest, block_contents, True))

  descriptor.signatures = signatures


def _parse_package_line(descriptor, entries):
  package_versions = []

  for value, _, _ in entries['package']:
    value_comp = value.split()

    if len(value_comp) < 3:
      raise ValueError("'package' must at least have a 'PackageName Version URL': %s" % value)

    name, version, url = value_comp[:3]
    digests = {}

    for digest_entry in value_comp[3:]:
      if '=' not in digest_entry:
        raise ValueError("'package' digest entries should be 'key=value' pairs: %s" % value)

      key, value = digest_entry.split('=', 1)
      digests[key] = value

    package_versions.append(PackageVersion(name, version, url, digests))

  descriptor.packages = package_versions


def _parsed_shared_rand_commit(descriptor, entries):
  # "shared-rand-commit" Version AlgName Identity Commit [Reveal]

  commitments = []

  for value, _, _ in entries['shared-rand-commit']:
    value_comp = value.split()

    if len(value_comp) < 4:
      raise ValueError("'shared-rand-commit' must at least have a 'Version AlgName Identity Commit': %s" % value)

    version, algorithm, identity, commit = value_comp[:4]
    reveal = value_comp[4] if len(value_comp) >= 5 else None

    if not version.isdigit():
      raise ValueError("The version on our 'shared-rand-commit' line wasn't an integer: %s" % value)

    commitments.append(SharedRandomnessCommitment(int(version), algorithm, identity, commit, reveal))

  descriptor.shared_randomness_commitments = commitments


def _parse_shared_rand_previous_value(descriptor, entries):
  # "shared-rand-previous-value" NumReveals Value

  value = _value('shared-rand-previous-value', entries)
  value_comp = value.split(' ')

  if len(value_comp) == 2 and value_comp[0].isdigit():
    descriptor.shared_randomness_previous_reveal_count = int(value_comp[0])
    descriptor.shared_randomness_previous_value = value_comp[1]
  else:
    raise ValueError("A network status document's 'shared-rand-previous-value' line must be a pair of values, the first an integer but was '%s'" % value)


def _parse_shared_rand_current_value(descriptor, entries):
  # "shared-rand-current-value" NumReveals Value

  value = _value('shared-rand-current-value', entries)
  value_comp = value.split(' ')

  if len(value_comp) == 2 and value_comp[0].isdigit():
    descriptor.shared_randomness_current_reveal_count = int(value_comp[0])
    descriptor.shared_randomness_current_value = value_comp[1]
  else:
    raise ValueError("A network status document's 'shared-rand-current-value' line must be a pair of values, the first an integer but was '%s'" % value)


_parse_header_valid_after_line = _parse_timestamp_line('valid-after', 'valid_after')
_parse_header_fresh_until_line = _parse_timestamp_line('fresh-until', 'fresh_until')
_parse_header_valid_until_line = _parse_timestamp_line('valid-until', 'valid_until')
_parse_header_client_versions_line = _parse_versions_line('client-versions', 'client_versions')
_parse_header_server_versions_line = _parse_versions_line('server-versions', 'server_versions')
_parse_header_known_flags_line = _parse_simple_line('known-flags', 'known_flags', func = lambda v: [entry for entry in v.split(' ') if entry])
_parse_footer_bandwidth_weights_line = _parse_simple_line('bandwidth-weights', 'bandwidth_weights', func = lambda v: _parse_int_mappings('bandwidth-weights', v, True))
_parse_shared_rand_participate_line = _parse_if_present('shared-rand-participate', 'is_shared_randomness_participate')
_parse_recommended_client_protocols_line = _parse_protocol_line('recommended-client-protocols', 'recommended_client_protocols')
_parse_recommended_relay_protocols_line = _parse_protocol_line('recommended-relay-protocols', 'recommended_relay_protocols')
_parse_required_client_protocols_line = _parse_protocol_line('required-client-protocols', 'required_client_protocols')
_parse_required_relay_protocols_line = _parse_protocol_line('required-relay-protocols', 'required_relay_protocols')


class NetworkStatusDocumentV3(NetworkStatusDocument):
  """
  Version 3 network status document. This could be either a vote or consensus.

  :var dict routers: fingerprint to :class:`~stem.descriptor.router_status_entry.RouterStatusEntryV3`
    mapping for relays contained in the document

  :var int version: **\*** document version
  :var str version_flavor: **\*** flavor associated with the document (such as 'microdesc')
  :var bool is_consensus: **\*** **True** if the document is a consensus
  :var bool is_vote: **\*** **True** if the document is a vote
  :var bool is_microdescriptor: **\*** **True** if this is a microdescriptor
    flavored document, **False** otherwise
  :var datetime valid_after: **\*** time when the consensus became valid
  :var datetime fresh_until: **\*** time when the next consensus should be produced
  :var datetime valid_until: **\*** time when this consensus becomes obsolete
  :var int vote_delay: **\*** number of seconds allowed for collecting votes
    from all authorities
  :var int dist_delay: **\*** number of seconds allowed for collecting
    signatures from all authorities
  :var list client_versions: list of recommended client tor versions
  :var list server_versions: list of recommended server tor versions
  :var list packages: **\*** list of :data:`~stem.descriptor.networkstatus.PackageVersion` entries
  :var list known_flags: **\*** list of :data:`~stem.Flag` for the router's flags
  :var dict params: **\*** dict of parameter(**str**) => value(**int**) mappings
  :var list directory_authorities: **\*** list of :class:`~stem.descriptor.networkstatus.DirectoryAuthority`
    objects that have generated this document
  :var list signatures: **\*** :class:`~stem.descriptor.networkstatus.DocumentSignature`
    of the authorities that have signed the document

  **Consensus Attributes:**

  :var int consensus_method: method version used to generate this consensus
  :var dict bandwidth_weights: dict of weight(str) => value(int) mappings

  **Vote Attributes:**

  :var list consensus_methods: list of ints for the supported method versions
  :var datetime published: time when the document was published
  :var dict flag_thresholds: **\*** mapping of internal performance thresholds used while making the vote, values are **ints** or **floats**

  :var bool is_shared_randomness_participate: **\*** **True** if this authority
    participates in establishing a shared random value, **False** otherwise
  :var list shared_randomness_commitments: **\*** list of
    :data:`~stem.descriptor.networkstatus.SharedRandomnessCommitment` entries
  :var int shared_randomness_previous_reveal_count: number of commitments
    used to generate the last shared random value
  :var str shared_randomness_previous_value: base64 encoded last shared random
    value
  :var int shared_randomness_current_reveal_count: number of commitments
    used to generate the current shared random value
  :var str shared_randomness_current_value: base64 encoded current shared
    random value

  :var dict recommended_client_protocols: recommended protocols for clients
  :var dict recommended_relay_protocols: recommended protocols for relays
  :var dict required_client_protocols: required protocols for clients
  :var dict required_relay_protocols: required protocols for relays

  **\*** attribute is either required when we're parsed with validation or has
  a default value, others are left as None if undefined

  .. versionchanged:: 1.4.0
     Added the packages attribute.

  .. versionchanged:: 1.5.0
     Added the is_shared_randomness_participate, shared_randomness_commitments,
     shared_randomness_previous_reveal_count,
     shared_randomness_previous_value,
     shared_randomness_current_reveal_count, and
     shared_randomness_current_value attributes.

  .. versionchanged:: 1.6.0
     Added the recommended_client_protocols, recommended_relay_protocols,
     required_client_protocols, and required_relay_protocols.
  """

  ATTRIBUTES = {
    'version': (None, _parse_header_network_status_version_line),
    'version_flavor': (None, _parse_header_network_status_version_line),
    'is_consensus': (True, _parse_header_vote_status_line),
    'is_vote': (False, _parse_header_vote_status_line),
    'is_microdescriptor': (False, _parse_header_network_status_version_line),
    'consensus_methods': ([], _parse_header_consensus_methods_line),
    'published': (None, _parse_published_line),
    'consensus_method': (None, _parse_header_consensus_method_line),
    'valid_after': (None, _parse_header_valid_after_line),
    'fresh_until': (None, _parse_header_fresh_until_line),
    'valid_until': (None, _parse_header_valid_until_line),
    'vote_delay': (None, _parse_header_voting_delay_line),
    'dist_delay': (None, _parse_header_voting_delay_line),
    'client_versions': ([], _parse_header_client_versions_line),
    'server_versions': ([], _parse_header_server_versions_line),
    'packages': ([], _parse_package_line),
    'known_flags': ([], _parse_header_known_flags_line),
    'flag_thresholds': ({}, _parse_header_flag_thresholds_line),
    'is_shared_randomness_participate': (False, _parse_shared_rand_participate_line),
    'shared_randomness_commitments': ([], _parsed_shared_rand_commit),
    'shared_randomness_previous_reveal_count': (None, _parse_shared_rand_previous_value),
    'shared_randomness_previous_value': (None, _parse_shared_rand_previous_value),
    'shared_randomness_current_reveal_count': (None, _parse_shared_rand_current_value),
    'shared_randomness_current_value': (None, _parse_shared_rand_current_value),
    'recommended_client_protocols': ({}, _parse_recommended_client_protocols_line),
    'recommended_relay_protocols': ({}, _parse_recommended_relay_protocols_line),
    'required_client_protocols': ({}, _parse_required_client_protocols_line),
    'required_relay_protocols': ({}, _parse_required_relay_protocols_line),
    'params': ({}, _parse_header_parameters_line),

    'signatures': ([], _parse_footer_directory_signature_line),
    'bandwidth_weights': ({}, _parse_footer_bandwidth_weights_line),
  }

  HEADER_PARSER_FOR_LINE = {
    'network-status-version': _parse_header_network_status_version_line,
    'vote-status': _parse_header_vote_status_line,
    'consensus-methods': _parse_header_consensus_methods_line,
    'consensus-method': _parse_header_consensus_method_line,
    'published': _parse_published_line,
    'valid-after': _parse_header_valid_after_line,
    'fresh-until': _parse_header_fresh_until_line,
    'valid-until': _parse_header_valid_until_line,
    'voting-delay': _parse_header_voting_delay_line,
    'client-versions': _parse_header_client_versions_line,
    'server-versions': _parse_header_server_versions_line,
    'package': _parse_package_line,
    'known-flags': _parse_header_known_flags_line,
    'flag-thresholds': _parse_header_flag_thresholds_line,
    'shared-rand-participate': _parse_shared_rand_participate_line,
    'shared-rand-commit': _parsed_shared_rand_commit,
    'shared-rand-previous-value': _parse_shared_rand_previous_value,
    'shared-rand-current-value': _parse_shared_rand_current_value,
    'recommended-client-protocols': _parse_recommended_client_protocols_line,
    'recommended-relay-protocols': _parse_recommended_relay_protocols_line,
    'required-client-protocols': _parse_required_client_protocols_line,
    'required-relay-protocols': _parse_required_relay_protocols_line,
    'params': _parse_header_parameters_line,
  }

  FOOTER_PARSER_FOR_LINE = {
    'directory-footer': _parse_directory_footer_line,
    'bandwidth-weights': _parse_footer_bandwidth_weights_line,
    'directory-signature': _parse_footer_directory_signature_line,
  }

  def __init__(self, raw_content, validate = False, default_params = True):
    """
    Parse a v3 network status document.

    :param str raw_content: raw network status document data
    :param bool validate: **True** if the document is to be validated, **False** otherwise
    :param bool default_params: includes defaults in our params dict, otherwise
      it just contains values from the document

    :raises: **ValueError** if the document is invalid
    """

    super(NetworkStatusDocumentV3, self).__init__(raw_content, lazy_load = not validate)
    document_file = io.BytesIO(raw_content)

    self._default_params = default_params
    self._header(document_file, validate)

    self.directory_authorities = tuple(stem.descriptor.router_status_entry._parse_file(
      document_file,
      validate,
      entry_class = DirectoryAuthority,
      entry_keyword = AUTH_START,
      section_end_keywords = (ROUTERS_START, FOOTER_START, V2_FOOTER_START),
      extra_args = (self.is_vote,),
    ))

    if validate and self.is_vote and len(self.directory_authorities) != 1:
      raise ValueError('Votes should only have an authority entry for the one that issued it, got %i: %s' % (len(self.directory_authorities), self.directory_authorities))

    router_iter = stem.descriptor.router_status_entry._parse_file(
      document_file,
      validate,
      entry_class = RouterStatusEntryMicroV3 if self.is_microdescriptor else RouterStatusEntryV3,
      entry_keyword = ROUTERS_START,
      section_end_keywords = (FOOTER_START, V2_FOOTER_START),
      extra_args = (self,),
    )

    self.routers = dict((desc.fingerprint, desc) for desc in router_iter)
    self._footer(document_file, validate)

  def get_unrecognized_lines(self):
    if self._lazy_loading:
      self._parse(self._header_entries, False, parser_for_line = self.HEADER_PARSER_FOR_LINE)
      self._parse(self._footer_entries, False, parser_for_line = self.FOOTER_PARSER_FOR_LINE)
      self._lazy_loading = False

    return super(NetworkStatusDocumentV3, self).get_unrecognized_lines()

  def meets_consensus_method(self, method):
    """
    Checks if we meet the given consensus-method. This works for both votes and
    consensuses, checking our 'consensus-method' and 'consensus-methods'
    entries.

    :param int method: consensus-method to check for

    :returns: **True** if we meet the given consensus-method, and **False** otherwise
    """

    if self.consensus_method is not None:
      return self.consensus_method >= method
    elif self.consensus_methods is not None:
      return bool([x for x in self.consensus_methods if x >= method])
    else:
      return False  # malformed document

  def _compare(self, other, method):
    if not isinstance(other, NetworkStatusDocumentV3):
      return False

    return method(str(self).strip(), str(other).strip())

  def _header(self, document_file, validate):
    content = bytes.join(b'', _read_until_keywords((AUTH_START, ROUTERS_START, FOOTER_START), document_file))
    entries = _get_descriptor_components(content, validate)
    header_fields = [attr[0] for attr in HEADER_STATUS_DOCUMENT_FIELDS]

    if validate:
      # all known header fields can only appear once except

      for keyword, values in list(entries.items()):
        if len(values) > 1 and keyword in header_fields and keyword != 'package' and keyword != 'shared-rand-commit':
          raise ValueError("Network status documents can only have a single '%s' line, got %i" % (keyword, len(values)))

      if self._default_params:
        self.params = dict(DEFAULT_PARAMS)

      self._parse(entries, validate, parser_for_line = self.HEADER_PARSER_FOR_LINE)

      _check_for_missing_and_disallowed_fields(self, entries, HEADER_STATUS_DOCUMENT_FIELDS)

      # default consensus_method and consensus_methods based on if we're a consensus or vote

      if self.is_consensus and not self.consensus_method:
        self.consensus_method = 1
      elif self.is_vote and not self.consensus_methods:
        self.consensus_methods = [1]
    else:
      self._header_entries = entries
      self._entries.update(entries)

  def _footer(self, document_file, validate):
    entries = _get_descriptor_components(document_file.read(), validate)
    footer_fields = [attr[0] for attr in FOOTER_STATUS_DOCUMENT_FIELDS]

    if validate:
      for keyword, values in list(entries.items()):
        # all known footer fields can only appear once except...
        # * 'directory-signature' in a consensus

        if len(values) > 1 and keyword in footer_fields:
          if not (keyword == 'directory-signature' and self.is_consensus):
            raise ValueError("Network status documents can only have a single '%s' line, got %i" % (keyword, len(values)))

      self._parse(entries, validate, parser_for_line = self.FOOTER_PARSER_FOR_LINE)

      # Check that the footer has the right initial line. Prior to consensus
      # method 9 it's a 'directory-signature' and after that footers start with
      # 'directory-footer'.

      if entries:
        if self.meets_consensus_method(9):
          if list(entries.keys())[0] != 'directory-footer':
            raise ValueError("Network status document's footer should start with a 'directory-footer' line in consensus-method 9 or later")
        else:
          if list(entries.keys())[0] != 'directory-signature':
            raise ValueError("Network status document's footer should start with a 'directory-signature' line prior to consensus-method 9")

        _check_for_missing_and_disallowed_fields(self, entries, FOOTER_STATUS_DOCUMENT_FIELDS)
    else:
      self._footer_entries = entries
      self._entries.update(entries)

  def _check_params_constraints(self):
    """
    Checks that the params we know about are within their documented ranges.
    """

    for key, value in self.params.items():
      minimum, maximum = PARAM_RANGE.get(key, (MIN_PARAM, MAX_PARAM))

      # there's a few dynamic parameter ranges

      if key == 'cbtclosequantile':
        minimum = self.params.get('cbtquantile', minimum)
      elif key == 'cbtinitialtimeout':
        minimum = self.params.get('cbtmintimeout', minimum)

      if value < minimum or value > maximum:
        raise ValueError("'%s' value on the params line must be in the range of %i - %i, was %i" % (key, minimum, maximum, value))

  def __hash__(self):
    return hash(str(self).strip())

  def __eq__(self, other):
    return self._compare(other, lambda s, o: s == o)

  def __ne__(self, other):
    return not self == other

  def __lt__(self, other):
    return self._compare(other, lambda s, o: s < o)

  def __le__(self, other):
    return self._compare(other, lambda s, o: s <= o)


def _check_for_missing_and_disallowed_fields(document, entries, fields):
  """
  Checks that we have mandatory fields for our type, and that we don't have
  any fields exclusive to the other (ie, no vote-only fields appear in a
  consensus or vice versa).

  :param NetworkStatusDocumentV3 document: network status document
  :param dict entries: ordered keyword/value mappings of the header or footer
  :param list fields: expected field attributes (either
    **HEADER_STATUS_DOCUMENT_FIELDS** or **FOOTER_STATUS_DOCUMENT_FIELDS**)

  :raises: **ValueError** if we're missing mandatory fields or have fields we shouldn't
  """

  missing_fields, disallowed_fields = [], []

  for field, in_votes, in_consensus, mandatory in fields:
    if mandatory and ((document.is_consensus and in_consensus) or (document.is_vote and in_votes)):
      # mandatory field, check that we have it
      if field not in entries.keys():
        missing_fields.append(field)
    elif (document.is_consensus and not in_consensus) or (document.is_vote and not in_votes):
      # field we shouldn't have, check that we don't
      if field in entries.keys():
        disallowed_fields.append(field)

  if missing_fields:
    raise ValueError('Network status document is missing mandatory field: %s' % ', '.join(missing_fields))

  if disallowed_fields:
    raise ValueError("Network status document has fields that shouldn't appear in this document type or version: %s" % ', '.join(disallowed_fields))


<<<<<<< HEAD
def _check_for_misordered_fields(entries, expected):
  """
  To be valid a network status document's fiends need to appear in a specific
  order. Checks that known fields appear in that order (unrecognized fields
  are ignored).

  :param dict entries: ordered keyword/value mappings of the header or footer
  :param list expected: ordered list of expected fields (either
    **HEADER_FIELDS** or **FOOTER_FIELDS**)

  :raises: **ValueError** if entries aren't properly ordered
  """

  # Earlier validation has ensured that our fields either belong to our
  # document type or are unknown. Remove the unknown fields since they
  # reflect a spec change and can appear anywhere in the document.

  # TODO: Ignoring shared-rand-current-value for now because it was placed in
  # the wrong location. It'll take a while before a fix is in a release but
  # when it is we can resume checking it...
  #
  #   https://trac.torproject.org/projects/tor/ticket/21059

  actual = [field for field in entries.keys() if field in expected and field not in ('shared-rand-current-value', 'shared-rand-previous-value')]

  # Narrow the expected to just what we have. If the lists then match then the
  # order's valid.

  expected = [field for field in expected if field in actual]

  if actual != expected:
    actual_label = ', '.join(actual)
    expected_label = ', '.join(expected)
    raise ValueError("The fields in a section of the document are misordered. It should be '%s' but was '%s'" % (expected_label, actual_label))


=======
>>>>>>> 53903095
def _parse_int_mappings(keyword, value, validate):
  # Parse a series of 'key=value' entries, checking the following:
  # - values are integers
  # - keys are sorted in lexical order

  results, seen_keys = {}, []
  for entry in value.split(' '):
    try:
      if '=' not in entry:
        raise ValueError("must only have 'key=value' entries")

      entry_key, entry_value = entry.split('=', 1)

      try:
        # the int() function accepts things like '+123', but we don't want to
        if entry_value.startswith('+'):
          raise ValueError()

        entry_value = int(entry_value)
      except ValueError:
        raise ValueError("'%s' is a non-numeric value" % entry_value)

      if validate:
        # parameters should be in ascending order by their key
        for prior_key in seen_keys:
          if prior_key > entry_key:
            raise ValueError('parameters must be sorted by their key')

      results[entry_key] = entry_value
      seen_keys.append(entry_key)
    except ValueError as exc:
      if not validate:
        continue

      raise ValueError("Unable to parse network status document's '%s' line (%s): %s'" % (keyword, exc, value))

  return results


def _parse_dirauth_source_line(descriptor, entries):
  # "dir-source" nickname identity address IP dirport orport

  value = _value('dir-source', entries)
  dir_source_comp = value.split(' ')

  if len(dir_source_comp) < 6:
    raise ValueError("Authority entry's 'dir-source' line must have six values: dir-source %s" % value)

  if not stem.util.tor_tools.is_valid_nickname(dir_source_comp[0].rstrip('-legacy')):
    raise ValueError("Authority's nickname is invalid: %s" % dir_source_comp[0])
  elif not stem.util.tor_tools.is_valid_fingerprint(dir_source_comp[1]):
    raise ValueError("Authority's v3ident is invalid: %s" % dir_source_comp[1])
  elif not dir_source_comp[2]:
    # https://trac.torproject.org/7055
    raise ValueError("Authority's hostname can't be blank: dir-source %s" % value)
  elif not stem.util.connection.is_valid_ipv4_address(dir_source_comp[3]):
    raise ValueError("Authority's address isn't a valid IPv4 address: %s" % dir_source_comp[3])
  elif not stem.util.connection.is_valid_port(dir_source_comp[4], allow_zero = True):
    raise ValueError("Authority's DirPort is invalid: %s" % dir_source_comp[4])
  elif not stem.util.connection.is_valid_port(dir_source_comp[5]):
    raise ValueError("Authority's ORPort is invalid: %s" % dir_source_comp[5])

  descriptor.nickname = dir_source_comp[0]
  descriptor.v3ident = dir_source_comp[1]
  descriptor.hostname = dir_source_comp[2]
  descriptor.address = dir_source_comp[3]
  descriptor.dir_port = None if dir_source_comp[4] == '0' else int(dir_source_comp[4])
  descriptor.or_port = int(dir_source_comp[5])
  descriptor.is_legacy = descriptor.nickname.endswith('-legacy')


_parse_legacy_dir_key_line = _parse_forty_character_hex('legacy-dir-key', 'legacy_dir_key')
_parse_vote_digest_line = _parse_forty_character_hex('vote-digest', 'vote_digest')


class DirectoryAuthority(Descriptor):
  """
  Directory authority information obtained from a v3 network status document.

  Authorities can optionally use a legacy format. These are no longer found in
  practice, but have the following differences...

  * The authority's nickname ends with '-legacy'.
  * There's no **contact** or **vote_digest** attribute.

  :var str nickname: **\*** authority's nickname
  :var str v3ident: **\*** identity key fingerprint used to sign votes and consensus
  :var str hostname: **\*** hostname of the authority
  :var str address: **\*** authority's IP address
  :var int dir_port: **\*** authority's DirPort
  :var int or_port: **\*** authority's ORPort
  :var bool is_legacy: **\*** if the authority's using the legacy format
  :var str contact: contact information, this is included if is_legacy is **False**

  **Consensus Attributes:**

  :var str vote_digest: digest of the authority that contributed to the consensus, this is included if is_legacy is **False**

  **Vote Attributes:**

  :var str legacy_dir_key: fingerprint of and obsolete identity key
  :var stem.descriptor.networkstatus.KeyCertificate key_certificate: **\***
    authority's key certificate

  **\*** mandatory attribute

  .. versionchanged:: 1.4.0
     Renamed our 'fingerprint' attribute to 'v3ident' (prior attribute exists
     for backward compatability, but is deprecated).
  """

  ATTRIBUTES = {
    'nickname': (None, _parse_dirauth_source_line),
    'v3ident': (None, _parse_dirauth_source_line),
    'hostname': (None, _parse_dirauth_source_line),
    'address': (None, _parse_dirauth_source_line),
    'dir_port': (None, _parse_dirauth_source_line),
    'or_port': (None, _parse_dirauth_source_line),
    'is_legacy': (False, _parse_dirauth_source_line),
    'contact': (None, _parse_contact_line),
    'vote_digest': (None, _parse_vote_digest_line),
    'legacy_dir_key': (None, _parse_legacy_dir_key_line),
  }

  PARSER_FOR_LINE = {
    'dir-source': _parse_dirauth_source_line,
    'contact': _parse_contact_line,
    'legacy-dir-key': _parse_legacy_dir_key_line,
    'vote-digest': _parse_vote_digest_line,
  }

  def __init__(self, raw_content, validate = False, is_vote = False):
    """
    Parse a directory authority entry in a v3 network status document.

    :param str raw_content: raw directory authority entry information
    :param bool validate: checks the validity of the content if True, skips
      these checks otherwise
    :param bool is_vote: True if this is for a vote, False if it's for a consensus

    :raises: ValueError if the descriptor data is invalid
    """

    super(DirectoryAuthority, self).__init__(raw_content, lazy_load = not validate)
    content = stem.util.str_tools._to_unicode(raw_content)

    # separate the directory authority entry from its key certificate
    key_div = content.find('\ndir-key-certificate-version')

    if key_div != -1:
      self.key_certificate = KeyCertificate(content[key_div + 1:], validate)
      content = content[:key_div + 1]
    else:
      self.key_certificate = None

    entries = _get_descriptor_components(content, validate)

    if validate and 'dir-source' != list(entries.keys())[0]:
      raise ValueError("Authority entries are expected to start with a 'dir-source' line:\n%s" % (content))

    # check that we have mandatory fields

    if validate:
      is_legacy, dir_source_entry = False, entries.get('dir-source')

      if dir_source_entry:
        is_legacy = dir_source_entry[0][0].split()[0].endswith('-legacy')

      required_fields, excluded_fields = ['dir-source'], []

      if not is_legacy:
        required_fields += ['contact']

      if is_vote:
        if not self.key_certificate:
          raise ValueError('Authority votes must have a key certificate:\n%s' % content)

        excluded_fields += ['vote-digest']
      elif not is_vote:
        if self.key_certificate:
          raise ValueError("Authority consensus entries shouldn't have a key certificate:\n%s" % content)

        if not is_legacy:
          required_fields += ['vote-digest']

        excluded_fields += ['legacy-dir-key']

      for keyword in required_fields:
        if keyword not in entries:
          raise ValueError("Authority entries must have a '%s' line:\n%s" % (keyword, content))

      for keyword in entries:
        if keyword in excluded_fields:
          type_label = 'votes' if is_vote else 'consensus entries'
          raise ValueError("Authority %s shouldn't have a '%s' line:\n%s" % (type_label, keyword, content))

      # all known attributes can only appear at most once
      for keyword, values in list(entries.items()):
        if len(values) > 1 and keyword in ('dir-source', 'contact', 'legacy-dir-key', 'vote-digest'):
          raise ValueError("Authority entries can only have a single '%s' line, got %i:\n%s" % (keyword, len(values), content))

      self._parse(entries, validate)
    else:
      self._entries = entries

    # TODO: Due to a bug we had a 'fingerprint' rather than 'v3ident' attribute
    # for a long while. Keeping this around for backward compatability, but
    # this will be dropped in stem's 2.0 release.

    self.fingerprint = self.v3ident

  def _compare(self, other, method):
    if not isinstance(other, DirectoryAuthority):
      return False

    return method(str(self).strip(), str(other).strip())

  def __hash__(self):
    return hash(str(self).strip())

  def __eq__(self, other):
    return self._compare(other, lambda s, o: s == o)

  def __ne__(self, other):
    return not self == other

  def __lt__(self, other):
    return self._compare(other, lambda s, o: s < o)

  def __le__(self, other):
    return self._compare(other, lambda s, o: s <= o)


def _parse_dir_address_line(descriptor, entries):
  # "dir-address" IPPort

  value = _value('dir-address', entries)

  if ':' not in value:
    raise ValueError("Key certificate's 'dir-address' is expected to be of the form ADDRESS:PORT: dir-address %s" % value)

  address, dirport = value.rsplit(':', 1)

  if not stem.util.connection.is_valid_ipv4_address(address):
    raise ValueError("Key certificate's address isn't a valid IPv4 address: dir-address %s" % value)
  elif not stem.util.connection.is_valid_port(dirport):
    raise ValueError("Key certificate's dirport is invalid: dir-address %s" % value)

  descriptor.address = address
  descriptor.dir_port = int(dirport)


_parse_dir_key_certificate_version_line = _parse_version_line('dir-key-certificate-version', 'version', 3)
_parse_dir_key_published_line = _parse_timestamp_line('dir-key-published', 'published')
_parse_dir_key_expires_line = _parse_timestamp_line('dir-key-expires', 'expires')
_parse_identity_key_line = _parse_key_block('dir-identity-key', 'identity_key', 'RSA PUBLIC KEY')
_parse_signing_key_line = _parse_key_block('dir-signing-key', 'signing_key', 'RSA PUBLIC KEY')
_parse_dir_key_crosscert_line = _parse_key_block('dir-key-crosscert', 'crosscert', 'ID SIGNATURE')
_parse_dir_key_certification_line = _parse_key_block('dir-key-certification', 'certification', 'SIGNATURE')


class KeyCertificate(Descriptor):
  """
  Directory key certificate for a v3 network status document.

  :var int version: **\*** version of the key certificate
  :var str address: authority's IP address
  :var int dir_port: authority's DirPort
  :var str fingerprint: **\*** authority's fingerprint
  :var str identity_key: **\*** long term authority identity key
  :var datetime published: **\*** time when this key was generated
  :var datetime expires: **\*** time after which this key becomes invalid
  :var str signing_key: **\*** directory server's public signing key
  :var str crosscert: signature made using certificate's signing key
  :var str certification: **\*** signature of this key certificate signed with
    the identity key

  **\*** mandatory attribute
  """

  ATTRIBUTES = {
    'version': (None, _parse_dir_key_certificate_version_line),
    'address': (None, _parse_dir_address_line),
    'dir_port': (None, _parse_dir_address_line),
    'fingerprint': (None, _parse_fingerprint_line),
    'identity_key': (None, _parse_identity_key_line),
    'published': (None, _parse_dir_key_published_line),
    'expires': (None, _parse_dir_key_expires_line),
    'signing_key': (None, _parse_signing_key_line),
    'crosscert': (None, _parse_dir_key_crosscert_line),
    'certification': (None, _parse_dir_key_certification_line),
  }

  PARSER_FOR_LINE = {
    'dir-key-certificate-version': _parse_dir_key_certificate_version_line,
    'dir-address': _parse_dir_address_line,
    'fingerprint': _parse_fingerprint_line,
    'dir-key-published': _parse_dir_key_published_line,
    'dir-key-expires': _parse_dir_key_expires_line,
    'dir-identity-key': _parse_identity_key_line,
    'dir-signing-key': _parse_signing_key_line,
    'dir-key-crosscert': _parse_dir_key_crosscert_line,
    'dir-key-certification': _parse_dir_key_certification_line,
  }

  def __init__(self, raw_content, validate = False):
    super(KeyCertificate, self).__init__(raw_content, lazy_load = not validate)
    entries = _get_descriptor_components(raw_content, validate)

    if validate:
      if 'dir-key-certificate-version' != list(entries.keys())[0]:
        raise ValueError("Key certificates must start with a 'dir-key-certificate-version' line:\n%s" % (raw_content))
      elif 'dir-key-certification' != list(entries.keys())[-1]:
        raise ValueError("Key certificates must end with a 'dir-key-certification' line:\n%s" % (raw_content))

      # check that we have mandatory fields and that our known fields only
      # appear once

      for keyword, is_mandatory in KEY_CERTIFICATE_PARAMS:
        if is_mandatory and keyword not in entries:
          raise ValueError("Key certificates must have a '%s' line:\n%s" % (keyword, raw_content))

        entry_count = len(entries.get(keyword, []))
        if entry_count > 1:
          raise ValueError("Key certificates can only have a single '%s' line, got %i:\n%s" % (keyword, entry_count, raw_content))

      self._parse(entries, validate)
    else:
      self._entries = entries

  def _compare(self, other, method):
    if not isinstance(other, KeyCertificate):
      return False

    return method(str(self).strip(), str(other).strip())

  def __hash__(self):
    return hash(str(self).strip())

  def __eq__(self, other):
    return self._compare(other, lambda s, o: s == o)

  def __ne__(self, other):
    return not self == other

  def __lt__(self, other):
    return self._compare(other, lambda s, o: s < o)

  def __le__(self, other):
    return self._compare(other, lambda s, o: s <= o)


class DocumentSignature(object):
  """
  Directory signature of a v3 network status document.

  :var str method: algorithm used to make the signature
  :var str identity: fingerprint of the authority that made the signature
  :var str key_digest: digest of the signing key
  :var str signature: document signature
  :param bool validate: checks validity if **True**

  :raises: **ValueError** if a validity check fails
  """

  def __init__(self, method, identity, key_digest, signature, validate = False):
    # Checking that these attributes are valid. Technically the key
    # digest isn't a fingerprint, but it has the same characteristics.

    if validate:
      if not stem.util.tor_tools.is_valid_fingerprint(identity):
        raise ValueError('Malformed fingerprint (%s) in the document signature' % identity)

      if not stem.util.tor_tools.is_valid_fingerprint(key_digest):
        raise ValueError('Malformed key digest (%s) in the document signature' % key_digest)

    self.method = method
    self.identity = identity
    self.key_digest = key_digest
    self.signature = signature

  def _compare(self, other, method):
    if not isinstance(other, DocumentSignature):
      return False

    for attr in ('method', 'identity', 'key_digest', 'signature'):
      if getattr(self, attr) != getattr(other, attr):
        return method(getattr(self, attr), getattr(other, attr))

    return method(True, True)  # we're equal

  def __hash__(self):
    return hash(str(self).strip())

  def __eq__(self, other):
    return self._compare(other, lambda s, o: s == o)

  def __ne__(self, other):
    return not self == other

  def __lt__(self, other):
    return self._compare(other, lambda s, o: s < o)

  def __le__(self, other):
    return self._compare(other, lambda s, o: s <= o)


class BridgeNetworkStatusDocument(NetworkStatusDocument):
  """
  Network status document containing bridges. This is only available through
  the metrics site.

  :var dict routers: fingerprint to :class:`~stem.descriptor.router_status_entry.RouterStatusEntryV3`
    mapping for relays contained in the document
  :var datetime published: time when the document was published
  """

  def __init__(self, raw_content, validate = False):
    super(BridgeNetworkStatusDocument, self).__init__(raw_content)

    self.published = None

    document_file = io.BytesIO(raw_content)
    published_line = stem.util.str_tools._to_unicode(document_file.readline())

    if published_line.startswith('published '):
      published_line = published_line.split(' ', 1)[1].strip()

      try:
        self.published = stem.util.str_tools._parse_timestamp(published_line)
      except ValueError:
        if validate:
          raise ValueError("Bridge network status document's 'published' time wasn't parsable: %s" % published_line)
    elif validate:
      raise ValueError("Bridge network status documents must start with a 'published' line:\n%s" % stem.util.str_tools._to_unicode(raw_content))

    router_iter = stem.descriptor.router_status_entry._parse_file(
      document_file,
      validate,
      entry_class = RouterStatusEntryV2,
      extra_args = (self,),
    )

    self.routers = dict((desc.fingerprint, desc) for desc in router_iter)<|MERGE_RESOLUTION|>--- conflicted
+++ resolved
@@ -1110,45 +1110,6 @@
     raise ValueError("Network status document has fields that shouldn't appear in this document type or version: %s" % ', '.join(disallowed_fields))
 
 
-<<<<<<< HEAD
-def _check_for_misordered_fields(entries, expected):
-  """
-  To be valid a network status document's fiends need to appear in a specific
-  order. Checks that known fields appear in that order (unrecognized fields
-  are ignored).
-
-  :param dict entries: ordered keyword/value mappings of the header or footer
-  :param list expected: ordered list of expected fields (either
-    **HEADER_FIELDS** or **FOOTER_FIELDS**)
-
-  :raises: **ValueError** if entries aren't properly ordered
-  """
-
-  # Earlier validation has ensured that our fields either belong to our
-  # document type or are unknown. Remove the unknown fields since they
-  # reflect a spec change and can appear anywhere in the document.
-
-  # TODO: Ignoring shared-rand-current-value for now because it was placed in
-  # the wrong location. It'll take a while before a fix is in a release but
-  # when it is we can resume checking it...
-  #
-  #   https://trac.torproject.org/projects/tor/ticket/21059
-
-  actual = [field for field in entries.keys() if field in expected and field not in ('shared-rand-current-value', 'shared-rand-previous-value')]
-
-  # Narrow the expected to just what we have. If the lists then match then the
-  # order's valid.
-
-  expected = [field for field in expected if field in actual]
-
-  if actual != expected:
-    actual_label = ', '.join(actual)
-    expected_label = ', '.join(expected)
-    raise ValueError("The fields in a section of the document are misordered. It should be '%s' but was '%s'" % (expected_label, actual_label))
-
-
-=======
->>>>>>> 53903095
 def _parse_int_mappings(keyword, value, validate):
   # Parse a series of 'key=value' entries, checking the following:
   # - values are integers
